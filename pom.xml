<?xml version="1.0" encoding="UTF-8"?>
<!--

    Copyright 2018 Talsma ICT

    Licensed under the Apache License, Version 2.0 (the "License");
    you may not use this file except in compliance with the License.
    You may obtain a copy of the License at

           http://www.apache.org/licenses/LICENSE-2.0

    Unless required by applicable law or agreed to in writing, software
    distributed under the License is distributed on an "AS IS" BASIS,
    WITHOUT WARRANTIES OR CONDITIONS OF ANY KIND, either express or implied.
    See the License for the specific language governing permissions and
    limitations under the License.

-->
<project xmlns="http://maven.apache.org/POM/4.0.0"
         xmlns:xsi="http://www.w3.org/2001/XMLSchema-instance"
         xsi:schemaLocation="http://maven.apache.org/POM/4.0.0 http://maven.apache.org/xsd/maven-4.0.0.xsd">

    <modelVersion>4.0.0</modelVersion>

    <!-- Artifact identification -->
    <groupId>nl.talsmasoftware</groupId>
    <artifactId>lazy4j</artifactId>
    <version>0.2.1-SNAPSHOT</version>
    <packaging>jar</packaging>

    <!-- Project information -->
    <name>Lazy4J</name>
    <description>A generic Lazy class in java</description>
    <url>https://github.com/talsma-ict/lazy4j</url>
    <inceptionYear>2018</inceptionYear>

    <licenses>
        <license>
            <name>Apache License, Version 2.0</name>
            <url>https://www.apache.org/licenses/LICENSE-2.0.txt</url>
            <distribution>repo</distribution>
        </license>
    </licenses>

    <organization>
        <name>Talsma ICT</name>
        <url>https://github.com/talsma-ict/</url>
    </organization>

    <developers>
        <developer>
            <id>sjoerd</id>
            <name>Sjoerd Talsma</name>
            <email>sjoerd@talsma-ict.nl</email>
            <url>https://github.com/sjoerdtalsma</url>
        </developer>
    </developers>

    <scm>
        <url>https://github.com/talsma-ict/lazy4j.git</url>
        <connection>scm:git:git://github.com/talsma-ict/lazy4j.git</connection>
        <developerConnection>scm:git:https://github.com/talsma-ict/lazy4j.git</developerConnection>
        <tag>HEAD</tag>
    </scm>

    <properties>
        <project.build.sourceEncoding>UTF-8</project.build.sourceEncoding>
        <project.reporting.outputEncoding>UTF-8</project.reporting.outputEncoding>

        <!-- test -->
        <junit.version>4.12</junit.version>
        <hamcrest.version>1.3</hamcrest.version>
        <slf4j.version>1.7.25</slf4j.version>
        <logback.version>1.2.3</logback.version>

        <!-- build -->
        <maven-compiler-plugin.version>3.7.0</maven-compiler-plugin.version>
        <maven-source-plugin.version>3.0.1</maven-source-plugin.version>
        <maven-javadoc-plugin.version>3.0.0</maven-javadoc-plugin.version>
        <maven-failsafe-plugin.version>2.20.1</maven-failsafe-plugin.version>
        <maven-shade-plugin.version>3.0.0</maven-shade-plugin.version>
        <maven-gpg-plugin.version>1.6</maven-gpg-plugin.version>
        <maven-scm-plugin.version>1.9.5</maven-scm-plugin.version>
        <maven-release-plugin.version>2.5.3</maven-release-plugin.version>
        <nexus-staging-maven-plugin.version>1.6.8</nexus-staging-maven-plugin.version>
        <license-maven-plugin.version>3.0</license-maven-plugin.version>
        <jacoco-maven-plugin.version>0.7.9</jacoco-maven-plugin.version>
        <coveralls-maven-plugin.version>4.3.0</coveralls-maven-plugin.version>
        <buildnumber-maven-plugin.version>1.4</buildnumber-maven-plugin.version>
<<<<<<< HEAD
        <umldoclet.version>2.0.0-alpha.2</umldoclet.version>
=======
        <umldoclet.version>2.0.0-alpha.2-SNAPSHOT</umldoclet.version>
>>>>>>> b28426c6
    </properties>

    <build>
        <resources>
            <resource>
                <directory>src/main/resources</directory>
                <filtering>true</filtering>
                <includes>
                    <include>**/*.properties</include>
                </includes>
            </resource>
            <resource>
                <directory>src/main/resources</directory>
                <excludes>
                    <exclude>**/*.properties</exclude>
                </excludes>
            </resource>
        </resources>
        <plugins>
            <plugin>
                <groupId>org.codehaus.mojo</groupId>
                <artifactId>buildnumber-maven-plugin</artifactId>
                <version>${buildnumber-maven-plugin.version}</version>
                <executions>
                    <execution>
                        <phase>validate</phase>
                        <goals>
                            <goal>create</goal>
                        </goals>
                        <configuration>
                            <buildNumberPropertyName>git.revision</buildNumberPropertyName>
                            <timestampFormat>{0,date,yyyy-MM-dd'T'HH:mm:ss.SSSZ}</timestampFormat>
                            <timestampPropertyName>build.timestamp</timestampPropertyName>
                        </configuration>
                    </execution>
                </executions>
            </plugin>
            <plugin>
                <groupId>com.mycila</groupId>
                <artifactId>license-maven-plugin</artifactId>
                <version>${license-maven-plugin.version}</version>
                <executions>
                    <execution>
                        <goals>
                            <goal>check</goal>
                        </goals>
                        <phase>compile</phase>
                    </execution>
                </executions>
                <configuration>
                    <header>${project.basedir}/.mvn/license/header.txt</header>
                    <properties>
                        <owner>${project.organization.name}</owner>
                    </properties>
                    <mapping>
                        <java>SLASHSTAR_STYLE</java>
                    </mapping>
                    <excludes>
                        <exclude>.gitignore</exclude>
                        <exclude>.travis/**</exclude>
                        <exclude>.travis.yml</exclude>
                        <exclude>.mvn/**</exclude>
                        <exclude>mvnw*</exclude>
                        <exclude>**/.idea/**</exclude>
                        <exclude>LICENSE</exclude>
                        <exclude>**/*.md</exclude>
                        <exclude>**/*.puml</exclude>
                        <exclude>**/*.svg</exclude>
                        <exclude>src/main/resources/**</exclude>
                        <exclude>src/test/resources/**</exclude>
                    </excludes>
                    <strictCheck>true</strictCheck>
                </configuration>
                <dependencies>
                    <dependency>
                        <groupId>com.mycila</groupId>
                        <artifactId>license-maven-plugin-git</artifactId>
                        <version>${license-maven-plugin.version}</version>
                    </dependency>
                </dependencies>
            </plugin>
            <plugin>
                <groupId>org.apache.maven.plugins</groupId>
                <artifactId>maven-compiler-plugin</artifactId>
                <version>${maven-compiler-plugin.version}</version>
                <executions>
                    <execution>
                        <id>default-compile</id>
                        <configuration>
                            <jdkToolchain>
                                <version>9</version>
                            </jdkToolchain>
                            <release>9</release>
                        </configuration>
                    </execution>
                    <execution>
                        <id>base-compile</id>
                        <goals>
                            <goal>compile</goal>
                        </goals>
                        <configuration>
                            <excludes>
                                <exclude>module-info.java</exclude>
                            </excludes>
                        </configuration>
                    </execution>
                </executions>
                <configuration> <!-- defaults for compile and testCompile -->
                    <jdkToolchain>
                        <version>1.8</version>
                    </jdkToolchain>
                    <source>1.8</source>
                    <target>1.8</target>
                </configuration>
            </plugin>
            <plugin>
                <groupId>org.apache.maven.plugins</groupId>
                <artifactId>maven-failsafe-plugin</artifactId>
                <version>${maven-failsafe-plugin.version}</version>
                <executions>
                    <execution>
                        <goals>
                            <goal>integration-test</goal>
                            <goal>verify</goal>
                        </goals>
                    </execution>
                </executions>
            </plugin>
            <plugin>
                <groupId>org.jacoco</groupId>
                <artifactId>jacoco-maven-plugin</artifactId>
                <version>${jacoco-maven-plugin.version}</version>
                <executions>
                    <execution>
                        <id>prepare-jacoco-agent</id>
                        <goals>
                            <goal>prepare-agent</goal>
                        </goals>
                    </execution>
                </executions>
            </plugin>
            <plugin>
                <groupId>org.eluder.coveralls</groupId>
                <artifactId>coveralls-maven-plugin</artifactId>
                <version>${coveralls-maven-plugin.version}</version>
                <dependencies>
                    <dependency>
                        <groupId>javax.xml.bind</groupId>
                        <artifactId>jaxb-api</artifactId>
                        <version>2.2.3</version>
                    </dependency>
                </dependencies>
            </plugin>
            <plugin>
                <groupId>org.apache.maven.plugins</groupId>
                <artifactId>maven-source-plugin</artifactId>
                <version>${maven-source-plugin.version}</version>
                <executions>
                    <execution>
                        <id>attach-sources</id>
                        <goals>
                            <goal>jar-no-fork</goal>
                        </goals>
                    </execution>
                </executions>
            </plugin>
            <plugin>
                <groupId>org.apache.maven.plugins</groupId>
                <artifactId>maven-javadoc-plugin</artifactId>
                <version>${maven-javadoc-plugin.version}</version>
                <executions>
                    <execution>
                        <id>generate-uml</id>
                        <goals>
                            <goal>jar</goal>
                        </goals>
                        <configuration>
                            <jdkToolchain>
                                <version>9</version>
                            </jdkToolchain>
                            <doclet>nl.talsmasoftware.umldoclet.UMLDoclet</doclet>
                            <docletArtifact>
                                <groupId>nl.talsmasoftware</groupId>
                                <artifactId>umldoclet</artifactId>
                                <version>${umldoclet.version}</version>
                            </docletArtifact>
                            <docencoding>UTF-8</docencoding>
                            <useStandardDocletOptions>true</useStandardDocletOptions>
                        </configuration>
                    </execution>
                </executions>
            </plugin>
            <plugin>
                <groupId>org.sonatype.plugins</groupId>
                <artifactId>nexus-staging-maven-plugin</artifactId>
                <version>${nexus-staging-maven-plugin.version}</version>
                <extensions>true</extensions>
                <configuration>
                    <serverId>ossrh</serverId>
                    <nexusUrl>https://oss.sonatype.org/</nexusUrl>
                    <autoReleaseAfterClose>true</autoReleaseAfterClose>
                </configuration>
            </plugin>
            <plugin>
                <artifactId>maven-scm-plugin</artifactId>
                <version>${maven-scm-plugin.version}</version>
                <configuration>
                    <tag>${project.version}</tag>
                </configuration>
            </plugin>
        </plugins>
    </build>

    <dependencies>
        <!-- Test dependencies: -->
        <dependency>
            <groupId>junit</groupId>
            <artifactId>junit</artifactId>
            <version>${junit.version}</version>
            <scope>test</scope>
        </dependency>
        <dependency>
            <groupId>org.hamcrest</groupId>
            <artifactId>hamcrest-library</artifactId>
            <version>${hamcrest.version}</version>
            <scope>test</scope>
        </dependency>
        <dependency>
            <groupId>org.slf4j</groupId>
            <artifactId>jul-to-slf4j</artifactId>
            <version>${slf4j.version}</version>
            <scope>test</scope>
        </dependency>
        <dependency>
            <groupId>ch.qos.logback</groupId>
            <artifactId>logback-classic</artifactId>
            <version>${logback.version}</version>
            <scope>test</scope>
        </dependency>

        <dependency>
            <groupId>nl.talsmasoftware</groupId>
            <artifactId>umldoclet</artifactId>
            <version>${umldoclet.version}</version>
            <scope>provided</scope>
            <optional>true</optional>
        </dependency>
    </dependencies>

    <distributionManagement>
        <snapshotRepository>
            <id>ossrh</id>
            <url>https://oss.sonatype.org/content/repositories/snapshots</url>
        </snapshotRepository>
        <repository>
            <id>ossrh</id>
            <url>https://oss.sonatype.org/service/local/staging/deploy/maven2/</url>
        </repository>
    </distributionManagement>

    <repositories>
        <repository>
            <id>sonatype-snapshots</id>
            <url>https://oss.sonatype.org/content/repositories/snapshots</url>
            <releases>
                <enabled>false</enabled>
            </releases>
            <snapshots>
                <enabled>true</enabled>
            </snapshots>
        </repository>
    </repositories>

    <profiles>
        <profile>
            <id>release</id>
            <activation>
                <property>
                    <name>release</name>
                </property>
            </activation>
            <build>
                <plugins>
                    <plugin>
                        <groupId>org.apache.maven.plugins</groupId>
                        <artifactId>maven-gpg-plugin</artifactId>
                        <version>${maven-gpg-plugin.version}</version>
                        <executions>
                            <execution>
                                <id>sign-artifacts</id>
                                <phase>verify</phase>
                                <goals>
                                    <goal>sign</goal>
                                </goals>
                                <configuration>
                                    <gpgArguments>
                                        <gpgArgument>--batch</gpgArgument>
                                    </gpgArguments>
                                </configuration>
                            </execution>
                        </executions>
                    </plugin>
                </plugins>
            </build>
        </profile>
    </profiles>

</project><|MERGE_RESOLUTION|>--- conflicted
+++ resolved
@@ -81,17 +81,12 @@
         <maven-shade-plugin.version>3.0.0</maven-shade-plugin.version>
         <maven-gpg-plugin.version>1.6</maven-gpg-plugin.version>
         <maven-scm-plugin.version>1.9.5</maven-scm-plugin.version>
-        <maven-release-plugin.version>2.5.3</maven-release-plugin.version>
         <nexus-staging-maven-plugin.version>1.6.8</nexus-staging-maven-plugin.version>
         <license-maven-plugin.version>3.0</license-maven-plugin.version>
         <jacoco-maven-plugin.version>0.7.9</jacoco-maven-plugin.version>
         <coveralls-maven-plugin.version>4.3.0</coveralls-maven-plugin.version>
         <buildnumber-maven-plugin.version>1.4</buildnumber-maven-plugin.version>
-<<<<<<< HEAD
         <umldoclet.version>2.0.0-alpha.2</umldoclet.version>
-=======
-        <umldoclet.version>2.0.0-alpha.2-SNAPSHOT</umldoclet.version>
->>>>>>> b28426c6
     </properties>
 
     <build>
